# tools/query_tool.py
from typing import Optional
from .base_tool import BaseTool
from services.data_service import DataService
from utils.time_parser import TimeParser
import pandas as pd

class QueryTool(BaseTool):
    def __init__(self, data_service: DataService, session_manager):
        super().__init__(session_manager)
        self.data_service = data_service
        self.time_parser = TimeParser()

    def query_planned_orders(self, session_id: str, time_description: Optional[str] = None, item_type: Optional[str] = None, query_type: str = "list", reschedule_needed: Optional[bool] = None) -> str:
        self.log_tool_execution("query_planned_orders", session_id, time_description=time_description, item_type=item_type, query_type=query_type, reschedule_needed=reschedule_needed)
        try:
            df = self.data_service.load_data()
            
            if time_description:
                df = self.time_parser.filter_dataframe_by_time(df, time_description, date_column='suggested_due_date')
            
            # --- THIS IS THE FIX ---
            # Standardize the filter to use "Purchase" and "Manufacture" to match your CSV data.
            if item_type and item_type.lower() in ['purchase', 'manufacture']:
                df = df[df['item_type'].str.lower() == item_type.lower()]
            # --- END OF FIX ---

            if reschedule_needed is True:
                df = df[df['reschedule_out_days'] > 0]

            if df.empty:
                self.session_manager.update_session(session_id, last_queried_ids=None)
                return self.format_empty_response("I found no planned orders matching your criteria")

            self.session_manager.update_session(session_id, last_queried_ids=df['planned_order_id'].tolist())

            if query_type.lower() == "count":
                return self.format_success_response(f"I found {len(df)} planned orders matching your criteria")

<<<<<<< HEAD
            cols_to_display = ['planned_order_id', 'item', 'quantity', 'suggested_due_date', 'item_type']
            if reschedule_needed:
                cols_to_display = ['planned_order_id', 'item', 'suggested_due_date', 'reschedule_out_days']
            
            df_display = df[cols_to_display].copy()
            df_display['suggested_due_date'] = df_display['suggested_due_date'].dt.strftime('%Y-%m-%d')
            
            with pd.option_context('display.width', 1000, 'display.max_rows', None):
                table = df_display.to_string(index=False)
            
            formatted_result = f"Here are the PLANNED orders I found in the local file:\n{table}"

=======
            df = df.sort_values(by='suggested_due_date')
            formatted_result = self.data_formatter.format_planned_orders(df, reschedule_needed)
>>>>>>> c731e1c9
            return self.format_success_response(formatted_result)
        except Exception as e:
            return self.format_error_response(f"An error occurred while querying local data: {str(e)}")
    
    def query_planned_orders_natural(self, session_id: str, natural_query: str) -> str:
        """
        New method for processing complete natural language queries.
        Parses the query and extracts all parameters automatically.
        
        Examples:
        - "Show me make orders due before Christmas"
        - "What orders are overdue?"
        - "How many buy orders are due next week?"
        - "Orders between Dec 1 and 15 that need rescheduling"
        """
        self.log_tool_execution("query_planned_orders_natural", session_id, natural_query=natural_query)
        
        try:
            # Extract parameters from natural language query
            params = self.time_parser.extract_query_parameters(natural_query)
            
            # Call the main query method with extracted parameters
            return self.query_planned_orders(
                session_id=session_id,
                time_description=params.get('time_description'),
                item_type=params.get('item_type'),
                query_type=params.get('query_type', 'list'),
                reschedule_needed=params.get('reschedule_needed')
            )
            
        except Exception as e:
            return self.format_error_response(f"Could not process natural language query: {str(e)}")

    def query_orders_with_clarification(self, session_id: str, query: str) -> str:
        """
        Query method with built-in clarification for ambiguous queries.
        Will attempt to parse the query and ask for clarification if needed.
        """
        try:
            # First, try to process as natural language
            return self.query_planned_orders_natural(session_id, query)
            
        except TimeParsingError as e:
            # If time parsing fails, provide clarification options
            return self._generate_clarification_response(query, str(e))
        except Exception as e:
            return self.format_error_response(f"Error processing query: {str(e)}")

    def _generate_clarification_response(self, original_query: str, error_msg: str) -> str:
        """Generate a helpful clarification response for ambiguous queries"""
        clarification_data = {
            "needs_clarification": True,
            "original_query": original_query,
            "error": error_msg,
            "suggestions": [
                "Try specifying a date range like 'between Jan 1 and Jan 15'",
                "Use relative dates like 'next week' or 'in 30 days'",
                "Specify comparison dates like 'before December 25' or 'after next Friday'",
                "For overdue items, use words like 'overdue', 'late', or 'past due'",
                "Examples: 'make orders due tomorrow', 'buy orders overdue', 'orders this month'"
            ]
        }
        return self.format_success_response(clarification_data)

    def get_supported_time_expressions(self) -> str:
        """
        Return documentation of supported time expressions for user reference.
        """
        documentation = {
            "supported_expressions": {
                "basic_references": [
                    "today", "tomorrow", "yesterday", "day after tomorrow"
                ],
                "relative_periods": [
                    "this week", "next week", "last week",
                    "this month", "next month", "last month",
                    "in 30 days", "2 weeks from now", "next 10 days"
                ],
                "comparison_queries": [
                    "before December 25", "after next Friday", "on or before month end",
                    "by Christmas", "until next week", "since last month"
                ],
                "range_queries": [
                    "between Dec 1 and 15", "from Monday to Friday",
                    "Jan 1 to Jan 31", "next week through month end"
                ],
                "specific_dates": [
                    "December 25, 2024", "Jan 1st", "2024-12-15",
                    "12/25/2024", "25-12-2024"
                ],
                "business_periods": [
                    "month end", "quarter end", "year end", "fiscal year end",
                    "beginning of month", "end of quarter"
                ],
                "fuzzy_references": [
                    "around next week", "roughly end of month", "sometime this month",
                    "approximately Christmas", "about 2 weeks from now"
                ],
                "overdue_patterns": [
                    "overdue", "late", "past due", "behind schedule", "delayed"
                ]
            },
            "combination_examples": [
                "make orders due before Christmas",
                "buy orders overdue that need rescheduling",
                "orders between Dec 1 and 15",
                "how many orders are due next week",
                "make items roughly end of month"
            ]
        }
        return self.format_success_response(documentation)<|MERGE_RESOLUTION|>--- conflicted
+++ resolved
@@ -1,16 +1,22 @@
 # tools/query_tool.py
 from typing import Optional
+
+import pandas as pd
+
+from utils.exceptions import TimeParsingError
 from .base_tool import BaseTool
 from services.data_service import DataService
 from utils.time_parser import TimeParser
-import pandas as pd
+from utils.data_formatter import DataFormatter
 
 class QueryTool(BaseTool):
     def __init__(self, data_service: DataService, session_manager):
         super().__init__(session_manager)
         self.data_service = data_service
         self.time_parser = TimeParser()
+        self.data_formatter = DataFormatter()
 
+ 
     def query_planned_orders(self, session_id: str, time_description: Optional[str] = None, item_type: Optional[str] = None, query_type: str = "list", reschedule_needed: Optional[bool] = None) -> str:
         self.log_tool_execution("query_planned_orders", session_id, time_description=time_description, item_type=item_type, query_type=query_type, reschedule_needed=reschedule_needed)
         try:
@@ -37,7 +43,6 @@
             if query_type.lower() == "count":
                 return self.format_success_response(f"I found {len(df)} planned orders matching your criteria")
 
-<<<<<<< HEAD
             cols_to_display = ['planned_order_id', 'item', 'quantity', 'suggested_due_date', 'item_type']
             if reschedule_needed:
                 cols_to_display = ['planned_order_id', 'item', 'suggested_due_date', 'reschedule_out_days']
@@ -47,16 +52,13 @@
             
             with pd.option_context('display.width', 1000, 'display.max_rows', None):
                 table = df_display.to_string(index=False)
-            
-            formatted_result = f"Here are the PLANNED orders I found in the local file:\n{table}"
-
-=======
             df = df.sort_values(by='suggested_due_date')
+            # formatted_result = f"Here are the PLANNED orders I found in the local file:\n{table}"
             formatted_result = self.data_formatter.format_planned_orders(df, reschedule_needed)
->>>>>>> c731e1c9
             return self.format_success_response(formatted_result)
         except Exception as e:
             return self.format_error_response(f"An error occurred while querying local data: {str(e)}")
+
     
     def query_planned_orders_natural(self, session_id: str, natural_query: str) -> str:
         """
