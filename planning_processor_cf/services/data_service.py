--- conflicted
+++ resolved
@@ -1,13 +1,11 @@
 # services/data_service.py
+from datetime import date
+import datetime
+import re
 import pandas as pd
 import os
-<<<<<<< HEAD
-import re
-from typing import Optional
-=======
-from typing import Optional, Dict,List, Any
-from datetime import datetime, timedelta, date
->>>>>>> c731e1c9
+from typing import Any, List, Optional,Dict
+
 from config.settings import settings
 from utils.exceptions import DataLoadError
 import logging
@@ -17,7 +15,6 @@
 class DataService:
     def __init__(self):
         self._df_cache: Optional[pd.DataFrame] = None
-        self.data_path = os.path.join(settings.data_dir, settings.orders_file)
 
     def _clean_column_headers(self, df: pd.DataFrame) -> pd.DataFrame:
         """Standardizes column headers to lowercase_with_underscores."""
@@ -84,11 +81,7 @@
             return self._df_cache.copy()
             
         except Exception as e:
-<<<<<<< HEAD
             logger.error(f"Failed to load data: {e}", exc_info=True)
-            raise DataLoadError(f"Failed to load data: {str(e)}")
-=======
-            logger.error(f"Failed to load data: {e}")
             raise DataLoadError(f"Failed to load data: {str(e)}")
     
     def save_data(self, df: pd.DataFrame) -> bool:
@@ -396,5 +389,4 @@
             return {
                 'is_valid': False,
                 'issues': [f"Validation failed: {str(e)}"]
-            }
->>>>>>> c731e1c9
+            }